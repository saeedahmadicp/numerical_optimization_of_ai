<<<<<<< HEAD
import numpy as np

from methods import fibonacciSearchMethod, goldenSearchMethod, eliminationSearchMethod
from utils import findInitialInterval, plotRootFindingMethods
from functions import func1, func2, func3, func4, func5
=======
import os
import numpy as np
import torch
from matplotlib import pyplot as plt

from methods import bisectionMethod, newtonMethod, regularFalsiMethod, secantMethod, plot_root_finding_methods


os.environ["KMP_DUPLICATE_LIB_OK"] = "TRUE"

def func1(x):
    return x ** 2 - 2

def func2(x):
    return x ** 3 - 2 * x - 5

def func3(x):
    return np.exp(x) - 2 * x - 1

def func4(x):
    return np.sin(x) - x / 2

def func5(x):
    return np.cos(x) - x


# functions for Newton's Method using torch
def func1_torch(x):
    return x ** 2 - 2

def func2_torch(x):
    return x ** 3 - 2 * x - 5

def func3_torch(x):
    return torch.exp(x) - 2 * x - 1

def func4_torch(x):
    return torch.sin(x) - x / 2

def func5_torch(x):
    return torch.cos(x) - x


def find_a_b(f):
    """
    Find the interval (a,b) for a given function f 
    where f(a) is positive and f(b) is negative
    """
    a = np.random.uniform(-10, 0)
    b = np.random.uniform(0, 10)
    
    while f(a) * f(b) > 0:
        a = np.random.uniform(-10, 0)
        b = np.random.uniform(0, 10)
        
    return (a, b) if a < b else (b, a)

>>>>>>> 137d8554

6
def main():
    """
    Main function to calculate roots of given functions 
    using different methods and plot the error values
    """
    functions_list = [func1, func2, func3, func4, func5]
    
<<<<<<< HEAD
    ## initial guess and initial step size
    x0 = np.random.rand(1)[0] 
    d0 = 0.1
    
    ## root finding methods
    for index, func in enumerate(functions_list):
        (a,b) = findInitialInterval(func, x0, d0)
=======
    for index, func, func_torch in zip(range(1, 6), functions_list, functions_list_torch):
        (a, b) = find_a_b(func)
>>>>>>> 137d8554
        tol = 1e-6
        N = 10
        
        ## call methods, EM = elimination method, FM = fibonacci method, GSM = golden section method
        EM_root, EM_E, _ = eliminationSearchMethod(func, a, b, N, tol)
        FM_root, FM_E, _ = fibonacciSearchMethod(func, a, b, N, tol)
        GSM_root, GSM_E, _ = goldenSearchMethod(func, a, b, N, tol)
        
        ## print the guessing roots
        print(f"Elimination method: function index: {index},  root = {EM_root}, solution: {func(EM_root)}")
        print(f"Fibonacci method: function index: {index},  root = {FM_root}, solution: {func(FM_root)}")
        print(f"Golden section method: function index: {index},  root = {GSM_root}, solution: {func(GSM_root)}")
        
<<<<<<< HEAD
        ## build data dictionary for plotting
        data = {
            "Elimination method": {"errors": EM_E, "color": "blue"},
            "Fibonacci method": {"errors": FM_E, "color": "red"},
            "Golden section method": {"errors": GSM_E, "color": "green"}
        }
        
        ## plot the errors
        plotRootFindingMethods(index, data)
    
if __name__ == "__main__":
    main()
        
=======
        print(f"\nRoot of function {index} using Bisection Method: {bisection_x}")
        print(f"Root of function {index} using Newton Raphson Method: {newton_x}")
        print(f"Root of function {index} using Regular Falsi Method: {regular_falsi_x}")
        print(f"Root of function {index} using Secant Method: {secant_x}")

        plot_root_finding_methods(index, bisection_E, "blue", newton_E, "red", regular_falsi_E, "green", secant_E, "orange")
>>>>>>> 137d8554
        
    plt.show()

if __name__ == "__main__":
    main()<|MERGE_RESOLUTION|>--- conflicted
+++ resolved
@@ -1,70 +1,11 @@
-<<<<<<< HEAD
+
 import numpy as np
 
 from methods import fibonacciSearchMethod, goldenSearchMethod, eliminationSearchMethod
 from utils import findInitialInterval, plotRootFindingMethods
 from functions import func1, func2, func3, func4, func5
-=======
-import os
-import numpy as np
-import torch
-from matplotlib import pyplot as plt
-
-from methods import bisectionMethod, newtonMethod, regularFalsiMethod, secantMethod, plot_root_finding_methods
 
 
-os.environ["KMP_DUPLICATE_LIB_OK"] = "TRUE"
-
-def func1(x):
-    return x ** 2 - 2
-
-def func2(x):
-    return x ** 3 - 2 * x - 5
-
-def func3(x):
-    return np.exp(x) - 2 * x - 1
-
-def func4(x):
-    return np.sin(x) - x / 2
-
-def func5(x):
-    return np.cos(x) - x
-
-
-# functions for Newton's Method using torch
-def func1_torch(x):
-    return x ** 2 - 2
-
-def func2_torch(x):
-    return x ** 3 - 2 * x - 5
-
-def func3_torch(x):
-    return torch.exp(x) - 2 * x - 1
-
-def func4_torch(x):
-    return torch.sin(x) - x / 2
-
-def func5_torch(x):
-    return torch.cos(x) - x
-
-
-def find_a_b(f):
-    """
-    Find the interval (a,b) for a given function f 
-    where f(a) is positive and f(b) is negative
-    """
-    a = np.random.uniform(-10, 0)
-    b = np.random.uniform(0, 10)
-    
-    while f(a) * f(b) > 0:
-        a = np.random.uniform(-10, 0)
-        b = np.random.uniform(0, 10)
-        
-    return (a, b) if a < b else (b, a)
-
->>>>>>> 137d8554
-
-6
 def main():
     """
     Main function to calculate roots of given functions 
@@ -72,7 +13,7 @@
     """
     functions_list = [func1, func2, func3, func4, func5]
     
-<<<<<<< HEAD
+
     ## initial guess and initial step size
     x0 = np.random.rand(1)[0] 
     d0 = 0.1
@@ -80,10 +21,6 @@
     ## root finding methods
     for index, func in enumerate(functions_list):
         (a,b) = findInitialInterval(func, x0, d0)
-=======
-    for index, func, func_torch in zip(range(1, 6), functions_list, functions_list_torch):
-        (a, b) = find_a_b(func)
->>>>>>> 137d8554
         tol = 1e-6
         N = 10
         
@@ -92,12 +29,12 @@
         FM_root, FM_E, _ = fibonacciSearchMethod(func, a, b, N, tol)
         GSM_root, GSM_E, _ = goldenSearchMethod(func, a, b, N, tol)
         
+
         ## print the guessing roots
         print(f"Elimination method: function index: {index},  root = {EM_root}, solution: {func(EM_root)}")
         print(f"Fibonacci method: function index: {index},  root = {FM_root}, solution: {func(FM_root)}")
         print(f"Golden section method: function index: {index},  root = {GSM_root}, solution: {func(GSM_root)}")
         
-<<<<<<< HEAD
         ## build data dictionary for plotting
         data = {
             "Elimination method": {"errors": EM_E, "color": "blue"},
@@ -111,16 +48,5 @@
 if __name__ == "__main__":
     main()
         
-=======
-        print(f"\nRoot of function {index} using Bisection Method: {bisection_x}")
-        print(f"Root of function {index} using Newton Raphson Method: {newton_x}")
-        print(f"Root of function {index} using Regular Falsi Method: {regular_falsi_x}")
-        print(f"Root of function {index} using Secant Method: {secant_x}")
-
-        plot_root_finding_methods(index, bisection_E, "blue", newton_E, "red", regular_falsi_E, "green", secant_E, "orange")
->>>>>>> 137d8554
         
-    plt.show()
-
-if __name__ == "__main__":
-    main()+           